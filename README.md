# clockify-timeular
Use your timeular cube to track your time with clockify
<<<<<<< HEAD


# setuptools
- clean build: python setup.py clean --all



python setup.py clean --all && pip install . && clockify-timeular


# TODO
- make it so that it searches projects and tasks with text (also workspace)
- create proj if doesnt exist
- fix stuff with venv
- make so that it automatically runs / or at least is easy to call 

- pomodoro
- more features (tags?)
- auto generate files in appdata
- improve user interaction for updating tasks (maybe like in timeular)
- "what are you working on"
=======
Adapated from https://github.com/pSub/hackaru-timeular

## Clockify API documentation
https://docs.clockify.me/
>>>>>>> 0964de0b
<|MERGE_RESOLUTION|>--- conflicted
+++ resolved
@@ -1,6 +1,9 @@
 # clockify-timeular
 Use your timeular cube to track your time with clockify
-<<<<<<< HEAD
+Adapated from https://github.com/pSub/hackaru-timeular
+
+## Clockify API documentation
+https://docs.clockify.me/
 
 
 # setuptools
@@ -21,10 +24,4 @@
 - more features (tags?)
 - auto generate files in appdata
 - improve user interaction for updating tasks (maybe like in timeular)
-- "what are you working on"
-=======
-Adapated from https://github.com/pSub/hackaru-timeular
-
-## Clockify API documentation
-https://docs.clockify.me/
->>>>>>> 0964de0b
+- "what are you working on"